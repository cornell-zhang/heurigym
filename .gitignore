--- conflicted
+++ resolved
@@ -34,14 +34,6 @@
 *.result
 .vscode
 *.txt
-<<<<<<< HEAD
-
-# tech mapping ABC history
-abc.history
-
-# Python
-__pycache__/
-=======
 **/output/
 **/_programs/
 *.png
@@ -80,4 +72,7 @@
 ENV/
 env.bak/
 venv.bak/
->>>>>>> d2a1c6f7
+
+
+# tech mapping ABC history
+abc.history